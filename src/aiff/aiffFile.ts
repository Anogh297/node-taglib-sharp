import Id3v2Tag from "../id3v2/id3v2Tag";
import Properties from "../properties";
import {ByteVector} from "../byteVector";
import {File, FileAccessMode, ReadStyle} from "../file";
import {IFileAbstraction} from "../fileAbstraction";
import {Tag, TagTypes} from "../tag";
import {SeekOrigin} from "../stream";
import {CorruptFileError} from "../errors";
import AiffStreamHeader from "./aiffStreamHeader";

export default class AiffFile extends File {

    // #region Constants

    /**
     * Identifier used to recognize an AIFF form type.
     */
    // @TODO: Add support for AIFF-C files - it's pretty much the same
    public static readonly aiffFormType = ByteVector.fromString("AIFF", undefined, undefined, true);

    /**
     * Identifier used to recognize an AIFF common chunk.
     */
    public static readonly commIdentifier = ByteVector.fromString("COMM", undefined, undefined, true);

    /**
     * Identifier used to recognize an AIFF file.
     */
    public static readonly fileIdentifier = ByteVector.fromString("FORM", undefined, undefined, true);

    /**
     * Identifier used to recognize an AIFF ID3 chunk.
     */
    public static readonly id3Identifier = ByteVector.fromString("ID3 ", undefined, undefined, true);

    /**
     * Identifier used to recognize an AIFF sound data chunk.
     */
    public static readonly soundIdentifier = ByteVector.fromString("SSND", undefined, undefined, true);

    // #endregion

    private _headerBlock: ByteVector;
    private _properties: Properties;
    private _tag: Id3v2Tag;

    /**
     * Constructs and initializes a new instance of {@link AiffFile} for a specified file
     * abstraction and specified read style.
     * @param file File abstraction to use when reading and writing to the file
     * @param propertiesStyle Level of accuracy to read the media properties, or
     *     {@link ReadStyle.None} to ignore the properties
     */
    public constructor(file: IFileAbstraction|string, propertiesStyle: ReadStyle) {
        super(file);

        // Read the file
        this.mode = FileAccessMode.Read;
        try {
            this.read(true, propertiesStyle);
        } finally {
            this.mode = FileAccessMode.Closed;
        }

        // Retrieve the tag
        this._tagTypesOnDisk = this.tagTypes;
        this.getTag(TagTypes.Id3v2, true);
    }

    // #region Properties

    /** @inheritDoc */
    public get properties(): Properties { return this._properties; }

    /** @inheritDoc */
    public get tag(): Tag { return this._tag; }

    // #endregion

    // #region Public Methods

    /** @inheritDoc */
    public getTag(type: TagTypes, create: boolean): Tag {
        let id3v2Tag: Tag;

        switch (type) {
            case TagTypes.Id3v2:
                if (!this._tag && create) {
                    this._tag = Id3v2Tag.fromEmpty();
                    this._tag.version = 2;
                }

                id3v2Tag = this._tag;
                break;
        }

        return id3v2Tag;
    }

    /** @inheritDoc */
    public removeTags(types: TagTypes): void {
        if ((types & TagTypes.Id3v2) > 0) {
            this._tag = undefined;
        }
    }

    /** @inheritDoc */
    public save(): void {
        this.preSave();

        this.mode = FileAccessMode.Write;
        try {
            // Add the ID3 chunk and ID3v2 tag to the vector
            const id3Chunk = ByteVector.empty();
            if (!!this._tag) {
                const tagData = this._tag.render();
                if (tagData.length > 10) {
                    // Add padding if tag data length is odd
                    if (tagData.length % 2 === 1) {
                        tagData.addByte(0);
                    }

                    id3Chunk.addByteVector(AiffFile.id3Identifier);
                    id3Chunk.addByteVector(ByteVector.fromUint(tagData.length, true));
                    id3Chunk.addByteVector(tagData);
                }
            }

            const readResult = this.read(false, ReadStyle.None);

            // If tagging info cannot be found, place it at the end of the file
            if (readResult.tagStart < 0 || readResult.tagEnd < 0) {
                readResult.tagStart = readResult.tagEnd = this.length;
            }
            const originalTagChunkLength = readResult.tagEnd - readResult.tagStart + 8;

            // Insert the tagging data
            this.insert(id3Chunk, readResult.tagStart, originalTagChunkLength);

<<<<<<< HEAD
            // If the data size changed, update the AIFF size
            if (id3Chunk.length - length !== 0 && readResult.tagStart <= readResult.aiffSize) {
                // Depending, if a tag has been added or removed, the length needs to be adjusted
                if (!this._tag) {
                    length -= 16;
                } else {
                    length -= 8;
                }

                this.insert(ByteVector.fromUint(readResult.aiffSize + id3Chunk.length - length, true), 4, 4);
            }
=======
            // Update the AIFF size
            const aiffSize = this.length - 8;
            this.insert(ByteVector.fromUInt(aiffSize, true), 4, 4);
>>>>>>> ab886557

            // Update the tag types
            this._tagTypesOnDisk = this.tagTypes;
        } finally {
            this.mode = FileAccessMode.Closed;
        }
    }

    // #endregion

    // #region Private Helpers

    private findChunk(chunkName: ByteVector, startPos: number): number {
        const initialPosition = this.position;
        try {
            // Start at the given position
            this.seek(startPos);

            // While we're not at the end of the file
            while (this.position < this.length) {
                // Read 4-byte chunk name
                const chunkHeader = this.readBlock(4);
                if (ByteVector.equal(chunkHeader, chunkName)) {
                    // We found a matching chunk, return the position of the header start
                    return this.position - 4;
                } else {
                    // This chunk is not the one we are looking for
                    // Continue the search, seeking over the chunk
                    const chunkSize = this.readBlock(4).toUint();
                    this.seek(chunkSize, SeekOrigin.Current);
                }
            }

            // We did not find the chunk
            return -1;
        } finally {
            // Reset the position to where we started
            this.seek(initialPosition);
        }
    }

    private read(readTags: boolean, style: ReadStyle): {fileSize: number, tagEnd: number, tagStart: number} {
        this.seek(0);
        if (!ByteVector.equal(this.readBlock(4), AiffFile.fileIdentifier)) {
            throw new CorruptFileError("File does not begin with AIFF identifier");
        }

        const aiffSize = this.readBlock(4).toUint(true);
        let tagStart = -1;
        let tagEnd = -1;

        // Check form type
        if (!ByteVector.equal(this.readBlock(4), AiffFile.aiffFormType)) {
            throw new CorruptFileError("File form type is not AIFF");
        }

        // Read the properties of the file
        if (!this._headerBlock && style !== ReadStyle.None) {
            const commonChunkPos = this.findChunk(AiffFile.commIdentifier, this.position);
            if (commonChunkPos === -1) {
                throw new CorruptFileError("No common chunk available in this AIFF file");
            }

            this.seek(commonChunkPos);
            this._headerBlock = this.readBlock(AiffStreamHeader.size);

            const header = new AiffStreamHeader(this._headerBlock, aiffSize);
            this._properties = new Properties(0, [header]);
        }

        // Search for the sound chunk
        const soundChunkPos = this.findChunk(AiffFile.soundIdentifier, this.position);
        if (soundChunkPos === -1) {
            throw new CorruptFileError("No sound chunk available in this AIFF file");
        }
        this.seek(this.position + 4);
        const soundChunkLength = this.readBlock(4).toUInt();

        // Search for the ID3 chunk
        const id3ChunkPos = this.findChunk(AiffFile.id3Identifier, this.position + soundChunkLength);
        if (id3ChunkPos >= 0) {
            if (readTags && !this._tag) {
                this._tag = Id3v2Tag.fromFileStart(this, id3ChunkPos + 8, style);
            }

            // Get the length of the tag from the ID3 chunk
            this.seek(id3ChunkPos + 4);
            const tagSize = this.readBlock(4).toUint(true) + 8;

            tagStart = id3ChunkPos;
            tagEnd = tagStart + tagSize;
        }

        return {
            fileSize: this.length,
            tagEnd: tagEnd,
            tagStart: tagStart
        };
    }

    // #endregion
}

////////////////////////////////////////////////////////////////////////////
// Register the file type
[
    "taglib/aif",
    "taglib/aiff",
    "audio/x-aiff",
    "audio/aiff",
    "sound/aiff",
    "application/x-aiff"
].forEach((mt) => File.addFileType(mt, AiffFile));<|MERGE_RESOLUTION|>--- conflicted
+++ resolved
@@ -137,23 +137,9 @@
             // Insert the tagging data
             this.insert(id3Chunk, readResult.tagStart, originalTagChunkLength);
 
-<<<<<<< HEAD
-            // If the data size changed, update the AIFF size
-            if (id3Chunk.length - length !== 0 && readResult.tagStart <= readResult.aiffSize) {
-                // Depending, if a tag has been added or removed, the length needs to be adjusted
-                if (!this._tag) {
-                    length -= 16;
-                } else {
-                    length -= 8;
-                }
-
-                this.insert(ByteVector.fromUint(readResult.aiffSize + id3Chunk.length - length, true), 4, 4);
-            }
-=======
             // Update the AIFF size
             const aiffSize = this.length - 8;
-            this.insert(ByteVector.fromUInt(aiffSize, true), 4, 4);
->>>>>>> ab886557
+            this.insert(ByteVector.fromUint(aiffSize, true), 4, 4);
 
             // Update the tag types
             this._tagTypesOnDisk = this.tagTypes;
@@ -230,7 +216,7 @@
             throw new CorruptFileError("No sound chunk available in this AIFF file");
         }
         this.seek(this.position + 4);
-        const soundChunkLength = this.readBlock(4).toUInt();
+        const soundChunkLength = this.readBlock(4).toUint();
 
         // Search for the ID3 chunk
         const id3ChunkPos = this.findChunk(AiffFile.id3Identifier, this.position + soundChunkLength);
